--- conflicted
+++ resolved
@@ -8,8 +8,6 @@
 import { StatsDisplay, type StatItem } from '../../../../ui/stats';
 import { Zap, Crown, TrendingUp, Target, Star, Battery } from 'lucide-react';
 
-<<<<<<< HEAD
-=======
 /**
  * Generates a set of speech lines for the Tower Guardian based on the player's progress.
  *
@@ -43,7 +41,6 @@
     '전략과 인내가 승리의 열쇠입니다.',
   ];
 }
->>>>>>> 5422502f
 
 /**
  * The main page for the Tower feature.
