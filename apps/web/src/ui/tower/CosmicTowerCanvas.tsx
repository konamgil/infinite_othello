--- conflicted
+++ resolved
@@ -105,9 +105,6 @@
       ctx.fillRect(towerX - towerWidth / 2, 0, towerWidth, height);
       ctx.globalAlpha = 1.0;
 
-<<<<<<< HEAD
-      // 4. 플레이어 진행률 링 제거됨 (타워와 겹침 방지)
-=======
       // 4. 플레이어 진행률을 나타내는 펄스 링 그리기
       const progress = Math.min(currentFloor / maxFloor, 1);
       const ringY = height - (progress * height * 0.8) - (height * 0.1);
@@ -127,7 +124,6 @@
       ctx.arc(towerX, ringY, 5, 0, Math.PI * 2);
       ctx.fillStyle = '#ffffff';
       ctx.fill();
->>>>>>> 5422502f
 
       animationFrameId = requestAnimationFrame(animate);
     };
