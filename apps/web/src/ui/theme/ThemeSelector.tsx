--- conflicted
+++ resolved
@@ -73,14 +73,8 @@
   };
 
   return (
-<<<<<<< HEAD
-    <div className="space-y-2 min-h-full animate-in fade-in-0 duration-700">
-      {/* 테마 아이템 목록 */}
-      <div className="space-y-2">
-=======
     <div className="w-full min-h-full animate-in fade-in-0 duration-700">
       <div className="space-y-2 w-full">
->>>>>>> b6515772
         {themes.map((themeOption, index) => (
           <div key={themeOption.id} className="animate-in slide-in-from-left-4 fade-in-0 duration-500" style={{ animationDelay: `${index * 100}ms` }}>
             <ThemeItem
